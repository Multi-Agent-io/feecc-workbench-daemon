--- conflicted
+++ resolved
@@ -1,10 +1,6 @@
 [tool.poetry]
 name = "Feecc-Workbench-Daemon"
-<<<<<<< HEAD
-version = "1.1.1"
-=======
 version = "1.1.3"
->>>>>>> 427d32f7
 description = "Workbench software for the Feecc QA system"
 authors = ["arseniiarsenii <arseniivelichko2@gmail.com>"]
 license = "Apache 2.0"
@@ -23,6 +19,8 @@
 motor = "^2.5.1"
 httpx = "^0.19.0"
 robonomics-interface = "^0.5.2"
+environ-config = "^22.1.0"
+yarl = "^1.7.2"
 
 [tool.poetry.dev-dependencies]
 mypy = "^0.902"
